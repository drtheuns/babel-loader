--- conflicted
+++ resolved
@@ -117,9 +117,6 @@
   });
 });
 
-<<<<<<< HEAD
-test.cb("should not throw without config", (t) => {
-=======
 test.serial.cb("should not polute BABEL_ENV after using forceEnv", (t) => {
   const initialBabelEnv = process.env.BABEL_ENV;
 
@@ -156,19 +153,16 @@
 test.serial.cb("should not polute BABEL_ENV after using forceEnv (on exception)", (t) => {
   const initialBabelEnv = process.env.BABEL_ENV;
 
->>>>>>> e20f6b62
-  const config = {
-    entry: path.join(__dirname, "fixtures/basic.js"),
-    output: {
-      path: t.context.directory,
-    },
-    module: {
-      loaders: [
-        {
-          test: /\.jsx?/,
-          loader: babelLoader,
-<<<<<<< HEAD
-=======
+  const config = {
+    entry: path.join(__dirname, "fixtures/basic.js"),
+    output: {
+      path: t.context.directory,
+    },
+    module: {
+      loaders: [
+        {
+          test: /\.jsx?/,
+          loader: babelLoader,
           query: {
             forceEnv: "testenv",
             env: {
@@ -215,19 +209,15 @@
               }
             }
           },
->>>>>>> e20f6b62
-          exclude: /node_modules/,
-        },
-      ],
-    },
-  };
-
-  webpack(config, (err, stats) => {
-    t.is(err, null);
-
-<<<<<<< HEAD
-    t.true(stats.compilation.errors.length === 0);
-=======
+          exclude: /node_modules/,
+        },
+      ],
+    },
+  };
+
+  webpack(config, (err, stats) => {
+    t.is(err, null);
+
     t.true(stats.compilation.errors.length === 1);
 
     t.truthy(stats.compilation.errors[0].message.match(/es2015abc/));
@@ -240,8 +230,31 @@
     } else {
       delete process.env.BABEL_ENV;
     }
->>>>>>> e20f6b62
-
+
+    t.end();
+  });
+});
+
+test.cb("should not throw without config", (t) => {
+  const config = {
+    entry: path.join(__dirname, "fixtures/basic.js"),
+    output: {
+      path: t.context.directory,
+    },
+    module: {
+      loaders: [
+        {
+          test: /\.jsx?/,
+          loader: babelLoader,
+          exclude: /node_modules/,
+        },
+      ],
+    },
+  };
+
+  webpack(config, (err, stats) => {
+    t.is(err, null);
+    t.true(stats.compilation.errors.length === 0);
     t.end();
   });
 });