--- conflicted
+++ resolved
@@ -4,20 +4,11 @@
   "description": "babel module loader for webpack",
   "main": "index.js",
   "dependencies": {
-<<<<<<< HEAD
     "loader-utils": "^0.2.6"
-  },
-  "peerDependencies": {
-    "babel-core": "^4.7.0",
-    "webpack": "^1.7.3"
-=======
-    "babel-core": "^5.0.0",
-    "loader-utils": "^0.2.5"
   },
   "peerDependencies": {
     "babel-core": "*",
     "webpack": "*"
->>>>>>> 95d0b87f
   },
   "devDependencies": {
     "babel-core": "^4.7.16",
