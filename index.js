--- conflicted
+++ resolved
@@ -8,11 +8,7 @@
 var read = require('./lib/helpers/read')();
 var resolveRc = require('./lib/resolve-rc.js');
 var pkg = require('./package.json');
-<<<<<<< HEAD
-=======
-var babelrc = resolveRc(process.cwd());
 var path = require('path');
->>>>>>> b8e54321
 
 var transpile = function(source, options) {
   var result = babel.transform(source, options);
