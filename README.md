[![NPM Status](https://img.shields.io/npm/v/babel-loader.svg?style=flat)](https://www.npmjs.com/package/babel-loader)
[![Build Status](https://travis-ci.org/babel/babel-loader.svg?branch=master)](https://travis-ci.org/babel/babel-loader)
[![Build Status](https://ci.appveyor.com/api/projects/status/vgtpr2i5bykgyuqo/branch/master?svg=true)](https://ci.appveyor.com/project/danez/babel-loader/branch/master)
[![codecov](https://codecov.io/gh/babel/babel-loader/branch/master/graph/badge.svg)](https://codecov.io/gh/babel/babel-loader)

<div align="center">
  <a href="https://github.com/babel/babel/">
    <img width="200" height="200" src="https://rawgit.com/babel/logo/master/babel.svg">
  </a>
  <a href="https://github.com/webpack/webpack">
    <img width="200" height="200" src="https://webpack.js.org/assets/icon-square-big.svg">
  </a>
  <h1>Babel Loader</h1>
</div>

This package allows transpiling JavaScript files using [Babel](https://github.com/babel/babel) and [webpack](https://github.com/webpack/webpack).

<<<<<<< HEAD
__Notes:__ Issues with the output should be reported on the babel [issue tracker](https://github.com/babel/babel/issues);
=======
## Installation

```bash
npm install babel-loader babel-core babel-preset-env webpack --save-dev
```
>>>>>>> 1fbbdf30

<h2 align="center">Install</h2>
## Installation

```bash
<<<<<<< HEAD
npm install --save-dev babel-loader babel-core babel-preset-es2015
=======
yarn add babel-loader babel-core babel-preset-env webpack --dev
>>>>>>> 1fbbdf30
```

<h2 align="center">Usage</h2>

[Documentation: Using loaders](https://webpack.js.org/loaders/)

Within your webpack configuration object, you'll need to add the babel-loader to the list of modules, like so:

```javascript
module: {
  rules: [
    {
      test: /\.js$/,
      exclude: /(node_modules|bower_components)/,
<<<<<<< HEAD
      use: {
        loader: 'babel-loader',
        options: {
          presets: ['es2015']
        }
=======
      loader: 'babel-loader',
      query: {
        presets: ['env']
>>>>>>> 1fbbdf30
      }
    }
  ]
}
```

### Options

<<<<<<< HEAD
See the `babel` [options](https://babeljs.io/docs/usage/api/#options).
=======
See the `babel` [options](http://babeljs.io/docs/usage/options/).

You can pass options to the loader by writing them as a [query string](https://github.com/webpack/loader-utils):

  ```javascript
module: {
  loaders: [
    {
      test: /\.js$/,
      exclude: /(node_modules|bower_components)/,
      loader: 'babel-loader?presets[]=env'
    }
  ]
}
  ```
>>>>>>> 1fbbdf30

You can pass options to the loader by using the [options property](https://webpack.js.org/configuration/module/#rule-options-rule-query):

```javascript
module: {
  rules: [
    {
      test: /\.js$/,
      exclude: /(node_modules|bower_components)/,
<<<<<<< HEAD
      use: {
        loader: 'babel-loader',
        options: {
          presets: ['es2015'],
          plugins: [require('babel-plugin-transform-object-rest-spread')]
        }
      }
    }
  ]
}
```
=======
      loader: 'babel-loader',
      query: {
        presets: ['env']
      }
    }
  ]
}
  ```

  or by using global options:
  
  > Be aware that this only works in webpack 1 and not in version 2.

  ```javascript
module: {
  loaders: [
    {
      test: /\.js$/,
      exclude: /(node_modules|bower_components)/,
      loader: 'babel-loader'
    }
  ]
},
babel: {
  presets: ['es2015']
}
  ```

  This loader also supports the following loader-specific option:
>>>>>>> 1fbbdf30

This loader also supports the following loader-specific option:

* `cacheDirectory`: Default `false`. When set, the given directory will be used to cache the results of the loader. Future webpack builds will attempt to read from the cache to avoid needing to run the potentially expensive Babel recompilation process on each run. If the value is blank (`loader: 'babel-loader?cacheDirectory'`) or `true` (`loader: babel-loader?cacheDirectory=true`) the loader will use the default cache directory in `node_modules/.cache/babel-loader` or fallback to the default OS temporary file directory if no `node_modules` folder could be found in any root directory.

* `cacheIdentifier`: Default is a string composed by the babel-core's version, the babel-loader's version, the contents of .babelrc file if it exists and the value of the environment variable `BABEL_ENV` with a fallback to the `NODE_ENV` environment variable. This can be set to a custom value to force cache busting if the identifier changes.

* `forceEnv`: Default will resolve BABEL_ENV then NODE_ENV. Allow you to override BABEL_ENV/NODE_ENV at the loader level. Useful for isomorphic applications with different babel configuration for client and server.

__Note:__ The `sourceMap` option is ignored, instead sourceMaps are automatically enabled when webpack is configured to use them (via the `devtool` config option).

## Troubleshooting

### babel-loader is slow!

Make sure you are transforming as few files as possible. Because you are probably
matching `/\.js$/`, you might be transforming the `node_modules` folder or other unwanted
source.

To exclude `node_modules`, see the `exclude` option in the `loaders` config as documented above.

You can also speed up babel-loader by as much as 2x by using the `cacheDirectory` option.
This will cache transformations to the filesystem.

### babel is injecting helpers into each file and bloating my code!

babel uses very small helpers for common functions such as `_extend`. By default
this will be added to every file that requires it.

You can instead require the babel runtime as a separate module to avoid the duplication.

The following configuration disables automatic per-file runtime injection in babel, instead
requiring `babel-plugin-transform-runtime` and making all helper references use it.

See the [docs](http://babeljs.io/docs/plugins/transform-runtime/) for more information.

**NOTE:** You must run `npm install babel-plugin-transform-runtime --save-dev` to include this in your project and `babel-runtime` itself as a dependency with `npm install babel-runtime --save`.

```javascript
rules: [
  // the 'transform-runtime' plugin tells babel to require the runtime
  // instead of inlining it.
  {
    test: /\.js$/,
    exclude: /(node_modules|bower_components)/,
<<<<<<< HEAD
    use: {
      loader: 'babel-loader',
      options: {
        presets: ['es2015'],
        plugins: ['transform-runtime']
      }
=======
    loader: 'babel-loader',
    query: {
      presets: ['env'],
      plugins: ['transform-runtime']
>>>>>>> 1fbbdf30
    }
  }
]
```

#### **NOTE:** transform-runtime & custom polyfills (e.g. Promise library)

Since [babel-plugin-transform-runtime](https://github.com/babel/babel/tree/master/packages/babel-plugin-transform-runtime) includes a polyfill that includes a custom [regenerator runtime](https://github.com/facebook/regenerator/blob/master/packages/regenerator-runtime/runtime.js) and [core.js](https://github.com/zloirock/core-js), the following usual shimming method using `webpack.ProvidePlugin` will not work:

```javascript
// ...
        new webpack.ProvidePlugin({
            'Promise': 'bluebird'
        }),
// ...
```

The following approach will not work either:

```javascript
require('babel-runtime/core-js/promise').default = require('bluebird');

var promise = new Promise;
```

which outputs to (using `runtime`):

```javascript
'use strict';

var _Promise = require('babel-runtime/core-js/promise')['default'];

require('babel-runtime/core-js/promise')['default'] = require('bluebird');

var promise = new _Promise();
```

The previous `Promise` library is referenced and used before it is overridden.

One approach is to have a "bootstrap" step in your application that would first override the default globals before your application:

```javascript
// bootstrap.js

require('babel-runtime/core-js/promise').default = require('bluebird');

// ...

require('./app');
```

### The node API for `babel` has been moved to `babel-core`.

If you receive this message it means that you have the npm package `babel` installed and use the short notation of the loader in the webpack config (which is not valid anymore as of webpack 2.x):
```js
  {
    test: /\.js$/,
    loader: 'babel',
  }
```

Webpack then tries to load the `babel` package instead of the `babel-loader`.

To fix this you should uninstall the npm package `babel` as it is deprecated in babel v6. (instead install `babel-cli` or `babel-core`)
In the case one of your dependencies is installing `babel` and you cannot uninstall it yourself, use the complete name of the loader in the webpack config:
```js
  {
    test: /\.js$/,
    loader: 'babel-loader',
  }
```

## [License](http://couto.mit-license.org/)<|MERGE_RESOLUTION|>--- conflicted
+++ resolved
@@ -15,25 +15,18 @@
 
 This package allows transpiling JavaScript files using [Babel](https://github.com/babel/babel) and [webpack](https://github.com/webpack/webpack).
 
-<<<<<<< HEAD
 __Notes:__ Issues with the output should be reported on the babel [issue tracker](https://github.com/babel/babel/issues);
-=======
-## Installation
+
+<h2 align="center">Install</h2>
 
 ```bash
-npm install babel-loader babel-core babel-preset-env webpack --save-dev
-```
->>>>>>> 1fbbdf30
-
-<h2 align="center">Install</h2>
-## Installation
+yarn add babel-loader babel-core babel-preset-env webpack --dev
+```
+
+We recommend using yarn, but you can also still use npm:
 
 ```bash
-<<<<<<< HEAD
-npm install --save-dev babel-loader babel-core babel-preset-es2015
-=======
-yarn add babel-loader babel-core babel-preset-env webpack --dev
->>>>>>> 1fbbdf30
+npm install --save-dev babel-loader babel-core babel-preset-env webpack
 ```
 
 <h2 align="center">Usage</h2>
@@ -48,17 +41,11 @@
     {
       test: /\.js$/,
       exclude: /(node_modules|bower_components)/,
-<<<<<<< HEAD
       use: {
         loader: 'babel-loader',
         options: {
-          presets: ['es2015']
+          presets: ['env']
         }
-=======
-      loader: 'babel-loader',
-      query: {
-        presets: ['env']
->>>>>>> 1fbbdf30
       }
     }
   ]
@@ -67,25 +54,7 @@
 
 ### Options
 
-<<<<<<< HEAD
 See the `babel` [options](https://babeljs.io/docs/usage/api/#options).
-=======
-See the `babel` [options](http://babeljs.io/docs/usage/options/).
-
-You can pass options to the loader by writing them as a [query string](https://github.com/webpack/loader-utils):
-
-  ```javascript
-module: {
-  loaders: [
-    {
-      test: /\.js$/,
-      exclude: /(node_modules|bower_components)/,
-      loader: 'babel-loader?presets[]=env'
-    }
-  ]
-}
-  ```
->>>>>>> 1fbbdf30
 
 You can pass options to the loader by using the [options property](https://webpack.js.org/configuration/module/#rule-options-rule-query):
 
@@ -95,11 +64,10 @@
     {
       test: /\.js$/,
       exclude: /(node_modules|bower_components)/,
-<<<<<<< HEAD
       use: {
         loader: 'babel-loader',
         options: {
-          presets: ['es2015'],
+          presets: ['env'],
           plugins: [require('babel-plugin-transform-object-rest-spread')]
         }
       }
@@ -107,37 +75,6 @@
   ]
 }
 ```
-=======
-      loader: 'babel-loader',
-      query: {
-        presets: ['env']
-      }
-    }
-  ]
-}
-  ```
-
-  or by using global options:
-  
-  > Be aware that this only works in webpack 1 and not in version 2.
-
-  ```javascript
-module: {
-  loaders: [
-    {
-      test: /\.js$/,
-      exclude: /(node_modules|bower_components)/,
-      loader: 'babel-loader'
-    }
-  ]
-},
-babel: {
-  presets: ['es2015']
-}
-  ```
-
-  This loader also supports the following loader-specific option:
->>>>>>> 1fbbdf30
 
 This loader also supports the following loader-specific option:
 
@@ -183,19 +120,12 @@
   {
     test: /\.js$/,
     exclude: /(node_modules|bower_components)/,
-<<<<<<< HEAD
     use: {
       loader: 'babel-loader',
       options: {
-        presets: ['es2015'],
+        presets: ['env'],
         plugins: ['transform-runtime']
       }
-=======
-    loader: 'babel-loader',
-    query: {
-      presets: ['env'],
-      plugins: ['transform-runtime']
->>>>>>> 1fbbdf30
     }
   }
 ]
